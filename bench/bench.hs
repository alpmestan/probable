--- conflicted
+++ resolved
@@ -4,23 +4,13 @@
 import Control.Applicative
 import Control.Monad
 import Criterion.Main
-<<<<<<< HEAD
-=======
 
 import qualified Data.Vector         as V
 import qualified Data.Vector.Unboxed as U
->>>>>>> 57e24d09
 import Math.Probable
-import Math.Probable.Random
 
-<<<<<<< HEAD
-import qualified Control.Monad.Random as MR
-import qualified Data.Vector.Unboxed as VU
-import qualified Data.Vector         as V
-=======
 randomInts :: Int -> IO (U.Vector Int)
 randomInts n = mwc (vectorOf n sample)
->>>>>>> 57e24d09
 
 -- | Dummy 'Person' type
 data Person = Person 
@@ -29,44 +19,7 @@
     , salary :: Int
     } deriving (Eq, Show)
 
-<<<<<<< HEAD
--- | Generating a 'V.Vector' of 'Int' with probable
-probInts :: Int -> IO (VU.Vector Int)
-probInts n = runProb (vectorOf n variate)
-
--- | Generating a 'Person' with probable
-person :: Prob IO Person
-person = 
-    Person <$> variateIn (1, 100)
-           <*> variateIn (2, 130)
-           <*> replicateM 8 alpha
-           <*> variateIn (500, 10000)
-
--- | Generating a 'V.Vector' of 'Person's with probable
-probPersons :: Int -> IO (V.Vector Person)
-probPersons n = runProb (vectorOf n person)
-
--- | Generating a 'V.Vector' of 'Int's with MonadRandom
-randInts :: Int -> IO (VU.Vector Int)
-randInts n = 
-    MR.evalRandIO $ VU.fromList `fmap` replicateM n MR.getRandom
-
--- | Generating a 'Person' with MonadRandom
-randPerson :: MR.RandomGen g => MR.Rand g Person
-randPerson = 
-    Person <$> MR.getRandomR (1, 100)
-           <*> MR.getRandomR (2, 130)
-           <*> replicateM 8 randChar
-           <*> MR.getRandomR (500, 10000)
-
-    where randChar = MR.getRandom
-
--- | Generating a 'V.Vector' of 'Person's with MonadRandom
-randPersons :: Int -> IO (V.Vector Person)
-randPersons n = 
-    MR.evalRandIO $ V.fromList `fmap` replicateM n randPerson
-=======
-person :: (Generator g m Double, Generator g m Int, Monad m) 
+person :: (Generator g m Double, Generator g m Int) 
        => RandT g m Person
 person = 
     Person <$> sampleUniform (1, 100)
@@ -74,8 +27,6 @@
            <*> sampleUniform (500, 10000)
 
 randomPersons :: Int -> IO (V.Vector Person)
-randomPersons n = mwc $ vectorOf n person
->>>>>>> 57e24d09
 
 -- | Time to benchmark!
 main :: IO ()
