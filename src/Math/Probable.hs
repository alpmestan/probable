<<<<<<< HEAD
-- |
-- Module       : Math.Probable
-- Copyright    : (c) 2014 Alp Mestanogullari
-- License      : BSD3
-- Maintainer   : alpmestan@gmail.com
-- Stability    : experimental
-- Portability  : GHC
-- 
-- Easy, composable and efficient random number generation.

module Math.Probable
    ( 
      -- * 'Prob' type
      Prob,
      runProb,
      withGen,
      generator,
=======
module Math.Probable 
       ( -- * random value generation
         module Math.Probable.Random
>>>>>>> 57e24d09

       , -- * finite distributions
         module Math.Probable.Distribution.Finite 
       ) where

<<<<<<< HEAD
      -- * Uniformly distributed value generation ('Variate')
      module Math.Probable.Variate,

      -- * 'Distribution's
      module Math.Probable.Distributions
    ) 
    where

import Math.Probable.Distributions
import Math.Probable.Types
import Math.Probable.Variate

import Control.Applicative
import Control.Monad (replicateM)
import Control.Monad.Primitive
import System.Random.MWC

import qualified Data.Vector.Generic as G

-- | Run a computation that requires generating random
--   values, returning an 'a'
runProb :: Prob IO a -> IO a
runProb = withSystemRandom . runP

-- | Get access to the underlying generator
generator :: PrimMonad m 
          => Prob m (Gen (PrimState m))
generator = withGen return

-- | Use the given generator to generate
--   a list of 'n' values
listOf :: PrimMonad m
       => Int 
       -> Prob m a
       -> Prob m [a]
listOf n pr = replicateM n pr
{-# INLINE listOf #-}

-- | Use the given generator to generate
--   a 'G.Vector' of 'n' values
vectorOf :: (Functor m, PrimMonad m, G.Vector v a)
         => Int
         -> Prob m a
         -> Prob m (v a)
vectorOf n pr = G.fromList `fmap` listOf n pr
{-# INLINE vectorOf #-}

-- | Use the given generator to generate
--   a pair of values
pairOf :: PrimMonad m
       => Prob m a
       -> Prob m (a, a)
pairOf m = do
    x <- m
    y <- m
    return (x, y)

-- | Use the given generator to generate
--   a triple of values
tripleOf :: (PrimMonad m, Applicative m)
         => Prob m a
         -> Prob m (a, a, a)
tripleOf m = do
    x <- m
    y <- m
    z <- m
    return (x, y, z)
=======
import Math.Probable.Distribution.Finite
import Math.Probable.Random
>>>>>>> 57e24d09
<|MERGE_RESOLUTION|>--- conflicted
+++ resolved
@@ -1,4 +1,3 @@
-<<<<<<< HEAD
 -- |
 -- Module       : Math.Probable
 -- Copyright    : (c) 2014 Alp Mestanogullari
@@ -7,94 +6,17 @@
 -- Stability    : experimental
 -- Portability  : GHC
 -- 
--- Easy, composable and efficient random number generation.
+-- Easy, composable and efficient random number generation,
+-- with support for distributions over a finite set 
+-- and your usual probability distributions.
 
-module Math.Probable
-    ( 
-      -- * 'Prob' type
-      Prob,
-      runProb,
-      withGen,
-      generator,
-=======
 module Math.Probable 
        ( -- * random value generation
          module Math.Probable.Random
->>>>>>> 57e24d09
 
        , -- * finite distributions
          module Math.Probable.Distribution.Finite 
        ) where
 
-<<<<<<< HEAD
-      -- * Uniformly distributed value generation ('Variate')
-      module Math.Probable.Variate,
-
-      -- * 'Distribution's
-      module Math.Probable.Distributions
-    ) 
-    where
-
-import Math.Probable.Distributions
-import Math.Probable.Types
-import Math.Probable.Variate
-
-import Control.Applicative
-import Control.Monad (replicateM)
-import Control.Monad.Primitive
-import System.Random.MWC
-
-import qualified Data.Vector.Generic as G
-
--- | Run a computation that requires generating random
---   values, returning an 'a'
-runProb :: Prob IO a -> IO a
-runProb = withSystemRandom . runP
-
--- | Get access to the underlying generator
-generator :: PrimMonad m 
-          => Prob m (Gen (PrimState m))
-generator = withGen return
-
--- | Use the given generator to generate
---   a list of 'n' values
-listOf :: PrimMonad m
-       => Int 
-       -> Prob m a
-       -> Prob m [a]
-listOf n pr = replicateM n pr
-{-# INLINE listOf #-}
-
--- | Use the given generator to generate
---   a 'G.Vector' of 'n' values
-vectorOf :: (Functor m, PrimMonad m, G.Vector v a)
-         => Int
-         -> Prob m a
-         -> Prob m (v a)
-vectorOf n pr = G.fromList `fmap` listOf n pr
-{-# INLINE vectorOf #-}
-
--- | Use the given generator to generate
---   a pair of values
-pairOf :: PrimMonad m
-       => Prob m a
-       -> Prob m (a, a)
-pairOf m = do
-    x <- m
-    y <- m
-    return (x, y)
-
--- | Use the given generator to generate
---   a triple of values
-tripleOf :: (PrimMonad m, Applicative m)
-         => Prob m a
-         -> Prob m (a, a, a)
-tripleOf m = do
-    x <- m
-    y <- m
-    z <- m
-    return (x, y, z)
-=======
 import Math.Probable.Distribution.Finite
 import Math.Probable.Random
->>>>>>> 57e24d09
